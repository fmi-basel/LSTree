--- conflicted
+++ resolved
@@ -62,14 +62,10 @@
 ```
 
 
-<<<<<<< HEAD
+
 > :warning: **Cuda GPU support and Tensorflow**: we have tested LSTree using specific version for NVIDIA cudatoolkit (version 10.1) and NVIDIA CUDA® Deep Neural Network library (cuDNN) (version 7.6) libraries that work with Tensorflow 2.3. This is in accordance to the guidelines from Tensorflow, as specified their [website](https://www.tensorflow.org/install/source#gpu). Therefore it is recommended that you have the right NVIDIA driver - according [NVIDIA website](https://docs.nvidia.com/deploy/cuda-compatibility/) this should be equal or greater than 418.39. For more information please visit the [tensorflow.org](https://www.tensorflow.org/) website. 
+Considering the NVIDIA driver to be already installed, please install the cuda related libraries via:
 
-
-Considering the NVIDIA driver to be already installed, please install the cuda related libraries via:
-=======
-> :warning: **Cuda GPU support and Tensorflow**: we have tested LSTree using specific version for NVIDIA cudatoolkit (version 10.1) and NVIDIA CUDA® Deep Neural Network library (cuDNN) (version 7) libraries that work with Tensorflow 2.3. This is in accordance to the guidelines from Tensorflow, as specified their [website](https://www.tensorflow.org/install/source#gpu). Therefore it is recommended that you have the right NVIDA driver - according to [wandb.ai](https://wandb.ai/wandb/common-ml-errors/reports/How-to-Correctly-Install-TensorFlow-in-a-GPU-Enabled-Laptop--VmlldzozMDYxMDQ) it should be 418.x or higher. For more information please visit the [tensorflow.org](https://www.tensorflow.org/) website. Considering the NVIDA driver to be already installed, please install the cuda related libraries via:
->>>>>>> 9b798abf
 
 ```bash
 conda install cudatoolkit=10.1 cudnn=7
